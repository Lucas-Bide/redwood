<p align="center">
  <img src="https://avatars2.githubusercontent.com/u/45050444?v=4" width="200" />
  <h1 align="center">Redwood</h1>
</p>

_by Tom Preston-Werner, Peter Pistorius, and Rob Cameron._

**Redwood is an opinionated, full-stack, serverless web application framework
that will allow you to build and deploy JAMstack applications with ease.**
Imagine a React frontend, statically delivered by CDN, that talks via GraphQL to
your backend running on AWS Lambdas around the world, all deployable with just a
`git push`—that's Redwood. By making a lot of decisions for you, Redwood lets
you get to work on what makes your application special, instead of wasting
cycles choosing and re-choosing various technologies and configurations. Plus,
because Redwood is a proper framework, you benefit from continued performance
and feature upgrades over time and with minimum effort.

> **WARNING:** Redwood is still in the **alpha** phase of development. We do not
> recommend that you use Redwood applications in production at this time. That said,
> your input can have a huge impact during this period, and we welcome your feedback
> and ideas! Check out the [Redwood Community
> Forum](https://community.redwoodjs.com/) to join in.

> **TUTORIAL:** The best way to get to know Redwood is by going through the extensive
> [Redwood Tutorial](https://redwoodjs.com/tutorial). Have fun!

**EXAMPLES:** If you'd like to see some examples of what a Redwood application looks
like, take a look at the following projects:

- [Todo](https://github.com/redwoodjs/example-todo)
- [Blog](https://github.com/redwoodjs/example-blog)
- [Invoice](https://github.com/redwoodjs/example-invoice)

## Technologies

We are obsessed with developer experience and eliminating as much boilerplate as
possible. Where existing libraries elegantly solve our problems, we use them;
where they don't, we write our own solutions. The end result is a JavaScript
development experience you can fall in love with!

Here's a quick taste of the technologies a standard Redwood application will
use:

- [React](https://reactjs.org/)
- [GraphQL](https://graphql.org/) ([Apollo](https://github.com/apollographql))
- [Prisma](https://www.prisma.io/)
- [Jest](https://jestjs.io/) (coming soon)
- [Storybook](https://storybook.js.org/) (coming soon)
- [Babel](https://babeljs.io/)
- [Webpack](https://webpack.js.org/)

## Features

- Opinionated defaults for formatting, file organization, webpack, Babel, and more.
- Simple but powerful routing (all routes defined in one file) with dynamic (typed) parameters, constraints, and named route functions (to generate correct URLs).
- Automatic page-based code-splitting.
- Boilerplate-less GraphQL API construction.
- Cells: a declarative way to fetch data from the backend API.
- Generators for pages, layouts, cells, SDL, services, etc.
- Scaffold generator for CRUD operations around a specific DB table.
- Forms with easy client- and/or server-side validation and error handling.
- [Hot module replacement](https://webpack.js.org/concepts/hot-module-replacement/) (HMR) for faster development.
- Database migrations (via Prisma 2).
- First class JAMstack-style deployment to [Netlify](https://www.netlify.com/).

## The Redwood philosophy

Redwood believes that [JAMstack](https://jamstack.org/) is a huge leap forward in how we can write web
applications that are easy to write, deploy, scale, and maintain.

Redwood believes that there is power in standards, and makes decisions for you
about which technologies to use, how to organize your code into files, and how to
name things. With a shared understanding of the Redwood conventions, a developer
should be able to jump into any Redwood application and get up to speed very
quickly.

Redwood believes that traditional, relational databases like PostgreSQL and
MySQL are still the workhorses of today's web applications and should be first-class
citizens. However, Redwood also shines with NoSQL databases.

Redwood believes that, as much as possible, you should be able to operate in a
serverless mindset and deploy to a generic computational grid. This helps unlock
the next point...

Redwood believes that deployment and scaling should be super easy. To deploy
your application, you should only need to commit and push to your Git
repository. To scale from zero to thousands of users should not require your
intervention. The principles of JAMstack and serverless make this possible.

Redwood believes that it should be equally useful for writing both simple, toy
applications and complex, mission-critical applications. In addition, it should
require very little operational work to grow your app from the former to the
latter.

Redwood believes that you can use JavaScript as your primary language on both
the frontend and backend. Using a single language simplifies everything
from code reuse to hiring developers.

## How it works

A Redwood application is split into two parts: a frontend and a backend. This is
represented as two node projects within a single monorepo. We use [Yarn](https://yarnpkg.com/) to make
it easy to operate across both projects while keeping them in a single
Git repository.

The frontend project is called `web` and the backend project is called `api`.
For clarity, we will refer to these in prose as "sides", i.e. the "web side" and
the "api side". They are separate projects because code on the web side will end
up running in the user's browser while code on the api side will run on a server
somewhere. It is important that you keep this distinction clear in your mind as
you develop your application. The two separate projects are intended to make
this obvious. In addition, separate projects allow for different dependencies
and build processes for each project.

The api side is an implementation of a GraphQL API. Your business logic is
organized into "services" that represent their own internal API and can be
called both from external GraphQL requests and other internal services. Redwood
can automatically connect your internal services with Apollo, reducing the
amount of boilerplate you have to write. Your services can interact with a
database via Prisma's ORM, and Prisma's migration tooling provides first-class
migrations that take the pain out of evolving your database schema.

The web side is built with React. Redwood's router makes it simple to map URL
paths to React "Page" components (and automatically code-split your app on each
route). Pages may contain a "Layout" component to wrap content. They also
contain "Cells" and regular React components. Cells allow you to declaratively
manage the lifecycle of a component that fetches and displays data. Other
Redwood utility components make it trivial to implement smart forms and various
common needs. An ideal development flow starts with Storybook entries and Jest
tests, so Redwood closely integrates both, making it easy to do the right thing.

You'll notice that the web side is called "web" and not "frontend". This is
because Redwood conceives of a world where you may have other sides like
"mobile", "desktop", "cli", etc., all consuming the same GraphQL API and living
in the same monorepo.

## How can it be serverless if it involves a GraphQL API and database?

I'm glad you asked! Currently, Redwood can deploy your GraphQL API to a Lambda
function. This is not appropriate for all use cases, but on hosting providers
like Netlify, it makes deployment a breeze. As time goes on, "functions" will
continue to enjoy performance improvements which will further increase the
number of use cases that can take advantage of this technology.

Databases are a little trickier, especially the traditional relational ones
like PostgreSQL and MySQL. Right now, you still need to set these up manually,
but we are working hard with Netlify and other providers to fulfill the
serverless dream here too.

Redwood is intentionally pushing the boundaries of what's possible with
JAMstack. In fact, the whole reason I (Tom) started working on Redwood is
because of a tweet I posted some time ago:

> Prediction: within 5 years, you’ll build your next large scale, fully featured
> web app with #JAMstack and deploy on @Netlify.
> [—@mojombo • 9 July 2018](https://twitter.com/mojombo/status/1016506622477135872)

I kept waiting for a high quality full-stack framework to arrive, but it didn't,
so I decided to take matters into my own hands. And that's why Redwood exists.

If you are like minded, then I hope you'll join me in helping build Redwood and
hasten the arrival of the future I predicted!

## Why is it called Redwood?

_(A history, by Tom Preston-Werner)_

Where I live in Northern California there is a type of tree called a redwood.
Redwoods are HUGE, the tallest in the world, some topping out at 115 meters (380
feet) in height. The eldest of the still-living redwoods sprouted from the
ground an astonishing 3,200 years ago. To stand among them is transcendent.
Sometimes, when I need to think or be creative, I will journey to my favorite
grove of redwoods and walk among these giants, soaking myself in their silent
grandeur.

In addition, Redwoods have a few properties that I thought would be aspirational
for my nascent web app framework. Namely:

- **Redwoods are beautiful as saplings, and grow to be majestic.** What if you
  could feel that way about your web app?

- **Redwood pinecones are dense and surprisingly small.** Can we allow you to
  get more done with less code?

- **Redwood trees are resistant to fire.** Surprisingly robust to disaster
  scenarios, just like a great web framework should be!

- **Redwoods appear complex from afar, but simple up close.** Their branching
  structure provides order and allows for emergent complexity within a simple
  framework. Can a web framework do the same?

<<<<<<< HEAD
And there you have it.

## Contributors
<!-- ALL-CONTRIBUTORS-BADGE:START - Do not remove or modify this section -->
[![All Contributors](https://img.shields.io/badge/all_contributors-68-orange.svg?style=flat-square)](#contributors-)
<!-- ALL-CONTRIBUTORS-BADGE:END -->

<!-- ALL-CONTRIBUTORS-LIST:START - Do not remove or modify this section -->
<!-- prettier-ignore-start -->
<!-- markdownlint-disable -->
<table>
  <tr>
    <td align="center"><a href="http://peterp.org/"><img src="https://avatars0.githubusercontent.com/u/44849?v=4?s=100" width="100px;" alt=""/><br /><sub><b>Peter Pistorius</b></sub></a><br /><a href="https://github.com/redwoodjs/redwood/commits?author=peterp" title="Code">💻</a></td>
    <td align="center"><a href="http://thedavidprice.com/"><img src="https://avatars0.githubusercontent.com/u/2951?v=4?s=100" width="100px;" alt=""/><br /><sub><b>David Price</b></sub></a><br /><a href="https://github.com/redwoodjs/redwood/commits?author=thedavidprice" title="Code">💻</a></td>
    <td align="center"><a href="https://github.com/jtoar"><img src="https://avatars2.githubusercontent.com/u/32992335?v=4?s=100" width="100px;" alt=""/><br /><sub><b>Dominic Saadi</b></sub></a><br /><a href="https://github.com/redwoodjs/redwood/commits?author=jtoar" title="Code">💻</a></td>
    <td align="center"><a href="http://tom.preston-werner.com/"><img src="https://avatars0.githubusercontent.com/u/1?v=4?s=100" width="100px;" alt=""/><br /><sub><b>Tom Preston-Werner</b></sub></a><br /><a href="https://github.com/redwoodjs/redwood/commits?author=mojombo" title="Code">💻</a></td>
    <td align="center"><a href="https://github.com/RobertBroersma"><img src="https://avatars0.githubusercontent.com/u/4519828?v=4?s=100" width="100px;" alt=""/><br /><sub><b>Robert</b></sub></a><br /><a href="https://github.com/redwoodjs/redwood/commits?author=RobertBroersma" title="Code">💻</a></td>
    <td align="center"><a href="http://ridingtheclutch.com/"><img src="https://avatars1.githubusercontent.com/u/300?v=4?s=100" width="100px;" alt=""/><br /><sub><b>Rob Cameron</b></sub></a><br /><a href="https://github.com/redwoodjs/redwood/commits?author=cannikin" title="Code">💻</a></td>
    <td align="center"><a href="http://tlundberg.com/"><img src="https://avatars1.githubusercontent.com/u/30793?v=4?s=100" width="100px;" alt=""/><br /><sub><b>Tobbe Lundberg</b></sub></a><br /><a href="https://github.com/redwoodjs/redwood/commits?author=Tobbe" title="Code">💻</a></td>
  </tr>
  <tr>
    <td align="center"><a href="http://antonmoiseev.com/"><img src="https://avatars0.githubusercontent.com/u/182853?v=4?s=100" width="100px;" alt=""/><br /><sub><b>Anton Moiseev</b></sub></a><br /><a href="https://github.com/redwoodjs/redwood/commits?author=antonmoiseev" title="Code">💻</a></td>
    <td align="center"><a href="https://azimi.me/"><img src="https://avatars0.githubusercontent.com/u/543633?v=4?s=100" width="100px;" alt=""/><br /><sub><b>Mohsen Azimi</b></sub></a><br /><a href="https://github.com/redwoodjs/redwood/commits?author=mohsen1" title="Code">💻</a></td>
    <td align="center"><a href="http://tapstudio.co.uk/"><img src="https://avatars1.githubusercontent.com/u/15834048?v=4?s=100" width="100px;" alt=""/><br /><sub><b>Christopher Burns</b></sub></a><br /><a href="https://github.com/redwoodjs/redwood/commits?author=Burnsy" title="Code">💻</a></td>
    <td align="center"><a href="https://twitter.com/kimadeline_m"><img src="https://avatars3.githubusercontent.com/u/51720070?v=4?s=100" width="100px;" alt=""/><br /><sub><b>Kim-Adeline Miguel</b></sub></a><br /><a href="https://github.com/redwoodjs/redwood/commits?author=kimadeline" title="Code">💻</a></td>
    <td align="center"><a href="https://github.com/dthyresson"><img src="https://avatars2.githubusercontent.com/u/1051633?v=4?s=100" width="100px;" alt=""/><br /><sub><b>David Thyresson</b></sub></a><br /><a href="https://github.com/redwoodjs/redwood/commits?author=dthyresson" title="Code">💻</a></td>
    <td align="center"><a href="https://github.com/aldonline"><img src="https://avatars2.githubusercontent.com/u/154884?v=4?s=100" width="100px;" alt=""/><br /><sub><b>Aldo Bucchi</b></sub></a><br /><a href="https://github.com/redwoodjs/redwood/commits?author=aldonline" title="Code">💻</a></td>
    <td align="center"><a href="http://terrisjkremer.com/"><img src="https://avatars0.githubusercontent.com/u/458233?v=4?s=100" width="100px;" alt=""/><br /><sub><b>Terris Kremer</b></sub></a><br /><a href="https://github.com/redwoodjs/redwood/commits?author=Terris" title="Code">💻</a></td>
  </tr>
  <tr>
    <td align="center"><a href="https://ghuser.io/jamesgeorge007"><img src="https://avatars2.githubusercontent.com/u/25279263?v=4?s=100" width="100px;" alt=""/><br /><sub><b>James George</b></sub></a><br /><a href="https://github.com/redwoodjs/redwood/commits?author=jamesgeorge007" title="Code">💻</a></td>
    <td align="center"><a href="https://brettjackson.org/"><img src="https://avatars0.githubusercontent.com/u/47246?v=4?s=100" width="100px;" alt=""/><br /><sub><b>Brett Jackson</b></sub></a><br /><a href="https://github.com/redwoodjs/redwood/commits?author=bjackson" title="Code">💻</a></td>
    <td align="center"><a href="https://github.com/gfpacheco"><img src="https://avatars0.githubusercontent.com/u/3705660?v=4?s=100" width="100px;" alt=""/><br /><sub><b>Guilherme Pacheco</b></sub></a><br /><a href="https://github.com/redwoodjs/redwood/commits?author=gfpacheco" title="Code">💻</a></td>
    <td align="center"><a href="https://github.com/noire-munich"><img src="https://avatars2.githubusercontent.com/u/10271407?v=4?s=100" width="100px;" alt=""/><br /><sub><b>noire.munich</b></sub></a><br /><a href="https://github.com/redwoodjs/redwood/commits?author=noire-munich" title="Code">💻</a></td>
    <td align="center"><a href="http://kasper.io/"><img src="https://avatars0.githubusercontent.com/u/230404?v=4?s=100" width="100px;" alt=""/><br /><sub><b>Kasper Mikiewicz</b></sub></a><br /><a href="https://github.com/redwoodjs/redwood/commits?author=Idered" title="Code">💻</a></td>
    <td align="center"><a href="https://edamame.studio/"><img src="https://avatars0.githubusercontent.com/u/1521877?v=4?s=100" width="100px;" alt=""/><br /><sub><b>Daniel Choudhury</b></sub></a><br /><a href="https://github.com/redwoodjs/redwood/commits?author=dac09" title="Code">💻</a></td>
    <td align="center"><a href="https://github.com/Jaikant"><img src="https://avatars2.githubusercontent.com/u/3472565?v=4?s=100" width="100px;" alt=""/><br /><sub><b>Jai</b></sub></a><br /><a href="https://github.com/redwoodjs/redwood/commits?author=Jaikant" title="Code">💻</a></td>
  </tr>
  <tr>
    <td align="center"><a href="https://lachlanjc.com/"><img src="https://avatars1.githubusercontent.com/u/5074763?v=4?s=100" width="100px;" alt=""/><br /><sub><b>Lachlan Campbell</b></sub></a><br /><a href="https://github.com/redwoodjs/redwood/commits?author=lachlanjc" title="Code">💻</a></td>
    <td align="center"><a href="https://satyarohith.com/"><img src="https://avatars2.githubusercontent.com/u/29819102?v=4?s=100" width="100px;" alt=""/><br /><sub><b>Satya Rohith</b></sub></a><br /><a href="https://github.com/redwoodjs/redwood/commits?author=satyarohith" title="Code">💻</a></td>
    <td align="center"><a href="http://twitter.com/snormore"><img src="https://avatars1.githubusercontent.com/u/182290?v=4?s=100" width="100px;" alt=""/><br /><sub><b>Steven Normore</b></sub></a><br /><a href="https://github.com/redwoodjs/redwood/commits?author=snormore" title="Code">💻</a></td>
    <td align="center"><a href="https://github.com/Rosenberg96"><img src="https://avatars2.githubusercontent.com/u/22986012?v=4?s=100" width="100px;" alt=""/><br /><sub><b>Mads Rosenberg</b></sub></a><br /><a href="https://github.com/redwoodjs/redwood/commits?author=Rosenberg96" title="Code">💻</a></td>
    <td align="center"><a href="https://github.com/tedstoychev"><img src="https://avatars1.githubusercontent.com/u/1466111?v=4?s=100" width="100px;" alt=""/><br /><sub><b>Ted Stoychev</b></sub></a><br /><a href="https://github.com/redwoodjs/redwood/commits?author=tedstoychev" title="Code">💻</a></td>
    <td align="center"><a href="https://github.com/eurobob"><img src="https://avatars1.githubusercontent.com/u/4255350?v=4?s=100" width="100px;" alt=""/><br /><sub><b>eurobob</b></sub></a><br /><a href="https://github.com/redwoodjs/redwood/commits?author=eurobob" title="Code">💻</a></td>
    <td align="center"><a href="https://github.com/vikash-eatgeek"><img src="https://avatars2.githubusercontent.com/u/50338945?v=4?s=100" width="100px;" alt=""/><br /><sub><b>Vikash</b></sub></a><br /><a href="https://github.com/redwoodjs/redwood/commits?author=vikash-eatgeek" title="Code">💻</a></td>
  </tr>
  <tr>
    <td align="center"><a href="http://adrianmato.com/"><img src="https://avatars0.githubusercontent.com/u/589285?v=4?s=100" width="100px;" alt=""/><br /><sub><b>Adrian Mato</b></sub></a><br /><a href="https://github.com/redwoodjs/redwood/commits?author=adrianmg" title="Code">💻</a></td>
    <td align="center"><a href="https://github.com/ackinc"><img src="https://avatars2.githubusercontent.com/u/4007598?v=4?s=100" width="100px;" alt=""/><br /><sub><b>Anirudh Nimmagadda</b></sub></a><br /><a href="https://github.com/redwoodjs/redwood/commits?author=ackinc" title="Code">💻</a></td>
    <td align="center"><a href="http://www.benmccann.com/"><img src="https://avatars3.githubusercontent.com/u/322311?v=4?s=100" width="100px;" alt=""/><br /><sub><b>Ben McCann</b></sub></a><br /><a href="https://github.com/redwoodjs/redwood/commits?author=benmccann" title="Code">💻</a></td>
    <td align="center"><a href="https://github.com/cball"><img src="https://avatars1.githubusercontent.com/u/14339?v=4?s=100" width="100px;" alt=""/><br /><sub><b>Chris Ball</b></sub></a><br /><a href="https://github.com/redwoodjs/redwood/commits?author=cball" title="Code">💻</a></td>
    <td align="center"><a href="https://github.com/suvash"><img src="https://avatars3.githubusercontent.com/u/144952?v=4?s=100" width="100px;" alt=""/><br /><sub><b>Suvash Thapaliya</b></sub></a><br /><a href="https://github.com/redwoodjs/redwood/commits?author=suvash" title="Code">💻</a></td>
    <td align="center"><a href="https://github.com/Thieffen"><img src="https://avatars1.githubusercontent.com/u/847877?v=4?s=100" width="100px;" alt=""/><br /><sub><b>Thieffen Delabaere</b></sub></a><br /><a href="https://github.com/redwoodjs/redwood/commits?author=Thieffen" title="Code">💻</a></td>
    <td align="center"><a href="https://twitter.com/swyx"><img src="https://avatars1.githubusercontent.com/u/6764957?v=4?s=100" width="100px;" alt=""/><br /><sub><b>swyx</b></sub></a><br /><a href="https://github.com/redwoodjs/redwood/commits?author=sw-yx" title="Code">💻</a></td>
  </tr>
  <tr>
    <td align="center"><a href="https://maxleon.net/"><img src="https://avatars1.githubusercontent.com/u/745236?v=4?s=100" width="100px;" alt=""/><br /><sub><b>Max Leon</b></sub></a><br /><a href="https://github.com/redwoodjs/redwood/commits?author=m-leon" title="Code">💻</a></td>
    <td align="center"><a href="https://github.com/maximgeerinck"><img src="https://avatars1.githubusercontent.com/u/615509?v=4?s=100" width="100px;" alt=""/><br /><sub><b>Maxim Geerinck</b></sub></a><br /><a href="https://github.com/redwoodjs/redwood/commits?author=maximgeerinck" title="Code">💻</a></td>
    <td align="center"><a href="https://twitter.com/nexneo"><img src="https://avatars2.githubusercontent.com/u/794?v=4?s=100" width="100px;" alt=""/><br /><sub><b>Niket Patel</b></sub></a><br /><a href="https://github.com/redwoodjs/redwood/commits?author=nexneo" title="Code">💻</a></td>
    <td align="center"><a href="https://github.com/0xflotus"><img src="https://avatars3.githubusercontent.com/u/26602940?v=4?s=100" width="100px;" alt=""/><br /><sub><b>0xflotus</b></sub></a><br /><a href="https://github.com/redwoodjs/redwood/commits?author=0xflotus" title="Code">💻</a></td>
    <td align="center"><a href="https://github.com/cephalization"><img src="https://avatars1.githubusercontent.com/u/8948924?v=4?s=100" width="100px;" alt=""/><br /><sub><b>Anthony Powell</b></sub></a><br /><a href="https://github.com/redwoodjs/redwood/commits?author=cephalization" title="Code">💻</a></td>
    <td align="center"><a href="https://thewebdevcoach.com/"><img src="https://avatars3.githubusercontent.com/u/8263430?v=4?s=100" width="100px;" alt=""/><br /><sub><b>Aryan J</b></sub></a><br /><a href="https://github.com/redwoodjs/redwood/commits?author=AryanJ-NYC" title="Code">💻</a></td>
    <td align="center"><a href="http://www.brianketelsen.com/"><img src="https://avatars1.githubusercontent.com/u/37492?v=4?s=100" width="100px;" alt=""/><br /><sub><b>Brian Ketelsen</b></sub></a><br /><a href="https://github.com/redwoodjs/redwood/commits?author=bketelsen" title="Code">💻</a></td>
  </tr>
  <tr>
    <td align="center"><a href="https://github.com/dominicchapman"><img src="https://avatars2.githubusercontent.com/u/7607007?v=4?s=100" width="100px;" alt=""/><br /><sub><b>Dominic Chapman</b></sub></a><br /><a href="https://github.com/redwoodjs/redwood/commits?author=dominicchapman" title="Code">💻</a></td>
    <td align="center"><a href="https://github.com/evanmoncuso"><img src="https://avatars3.githubusercontent.com/u/12928071?v=4?s=100" width="100px;" alt=""/><br /><sub><b>Evan Moncuso</b></sub></a><br /><a href="https://github.com/redwoodjs/redwood/commits?author=evanmoncuso" title="Code">💻</a></td>
    <td align="center"><a href="https://github.com/petukhov"><img src="https://avatars1.githubusercontent.com/u/2112710?v=4?s=100" width="100px;" alt=""/><br /><sub><b>Georgy Petukhov</b></sub></a><br /><a href="https://github.com/redwoodjs/redwood/commits?author=petukhov" title="Code">💻</a></td>
    <td align="center"><a href="https://github.com/leibowitz"><img src="https://avatars0.githubusercontent.com/u/1508563?v=4?s=100" width="100px;" alt=""/><br /><sub><b>Gianni Moschini</b></sub></a><br /><a href="https://github.com/redwoodjs/redwood/commits?author=leibowitz" title="Code">💻</a></td>
    <td align="center"><a href="https://github.com/gielcobben"><img src="https://avatars0.githubusercontent.com/u/2663212?v=4?s=100" width="100px;" alt=""/><br /><sub><b>Giel</b></sub></a><br /><a href="https://github.com/redwoodjs/redwood/commits?author=gielcobben" title="Code">💻</a></td>
    <td align="center"><a href="https://pnfc.re/"><img src="https://avatars3.githubusercontent.com/u/24176136?v=4?s=100" width="100px;" alt=""/><br /><sub><b>Hampus Kraft</b></sub></a><br /><a href="https://github.com/redwoodjs/redwood/commits?author=pnfcre" title="Code">💻</a></td>
    <td align="center"><a href="https://github.com/janimo"><img src="https://avatars2.githubusercontent.com/u/50138?v=4?s=100" width="100px;" alt=""/><br /><sub><b>Jani Monoses</b></sub></a><br /><a href="https://github.com/redwoodjs/redwood/commits?author=janimo" title="Code">💻</a></td>
  </tr>
  <tr>
    <td align="center"><a href="https://github.com/redstab"><img src="https://avatars0.githubusercontent.com/u/26380995?v=4?s=100" width="100px;" alt=""/><br /><sub><b>Jens Lindström</b></sub></a><br /><a href="https://github.com/redwoodjs/redwood/commits?author=redstab" title="Code">💻</a></td>
    <td align="center"><a href="https://github.com/jeliasson"><img src="https://avatars2.githubusercontent.com/u/865493?v=4?s=100" width="100px;" alt=""/><br /><sub><b>Johan Eliasson</b></sub></a><br /><a href="https://github.com/redwoodjs/redwood/commits?author=jeliasson" title="Code">💻</a></td>
    <td align="center"><a href="https://github.com/leonardoelias"><img src="https://avatars2.githubusercontent.com/u/1995213?v=4?s=100" width="100px;" alt=""/><br /><sub><b>Leonardo Elias</b></sub></a><br /><a href="https://github.com/redwoodjs/redwood/commits?author=leonardoelias" title="Code">💻</a></td>
    <td align="center"><a href="https://loganhoup.com/"><img src="https://avatars0.githubusercontent.com/u/17230438?v=4?s=100" width="100px;" alt=""/><br /><sub><b>Logan Houp</b></sub></a><br /><a href="https://github.com/redwoodjs/redwood/commits?author=hu0p" title="Code">💻</a></td>
    <td align="center"><a href="http://lorensr.me/"><img src="https://avatars2.githubusercontent.com/u/251288?v=4?s=100" width="100px;" alt=""/><br /><sub><b>Loren ☺️</b></sub></a><br /><a href="https://github.com/redwoodjs/redwood/commits?author=lorensr" title="Code">💻</a></td>
    <td align="center"><a href="https://markpollmann.com/"><img src="https://avatars2.githubusercontent.com/u/5286559?v=4?s=100" width="100px;" alt=""/><br /><sub><b>Mark Pollmann</b></sub></a><br /><a href="https://github.com/redwoodjs/redwood/commits?author=MarkPollmann" title="Code">💻</a></td>
    <td align="center"><a href="https://github.com/mattleff"><img src="https://avatars0.githubusercontent.com/u/120155?v=4?s=100" width="100px;" alt=""/><br /><sub><b>Matthew Leffler</b></sub></a><br /><a href="https://github.com/redwoodjs/redwood/commits?author=mattleff" title="Code">💻</a></td>
  </tr>
  <tr>
    <td align="center"><a href="https://github.com/michelegera"><img src="https://avatars1.githubusercontent.com/u/3891?v=4?s=100" width="100px;" alt=""/><br /><sub><b>Michele Gerarduzzi</b></sub></a><br /><a href="https://github.com/redwoodjs/redwood/commits?author=michelegera" title="Code">💻</a></td>
    <td align="center"><a href="https://www.nickgilldev.com/"><img src="https://avatars1.githubusercontent.com/u/42254038?v=4?s=100" width="100px;" alt=""/><br /><sub><b>Nick Gill</b></sub></a><br /><a href="https://github.com/redwoodjs/redwood/commits?author=gizmoGremlin" title="Code">💻</a></td>
    <td align="center"><a href="https://github.com/nhristov"><img src="https://avatars1.githubusercontent.com/u/59096521?v=4?s=100" width="100px;" alt=""/><br /><sub><b>Nicholas Joy Christ</b></sub></a><br /><a href="https://github.com/redwoodjs/redwood/commits?author=nhristov" title="Code">💻</a></td>
    <td align="center"><a href="http://www.getalma.eu/"><img src="https://avatars0.githubusercontent.com/u/314079?v=4?s=100" width="100px;" alt=""/><br /><sub><b>Olivier Lance</b></sub></a><br /><a href="https://github.com/redwoodjs/redwood/commits?author=olance" title="Code">💻</a></td>
    <td align="center"><a href="https://github.com/dnprock"><img src="https://avatars2.githubusercontent.com/u/497205?v=4?s=100" width="100px;" alt=""/><br /><sub><b>Phuoc Do</b></sub></a><br /><a href="https://github.com/redwoodjs/redwood/commits?author=dnprock" title="Code">💻</a></td>
    <td align="center"><a href="https://github.com/rockymeza"><img src="https://avatars1.githubusercontent.com/u/21784?v=4?s=100" width="100px;" alt=""/><br /><sub><b>Rocky Meza</b></sub></a><br /><a href="https://github.com/redwoodjs/redwood/commits?author=rockymeza" title="Code">💻</a></td>
    <td align="center"><a href="https://github.com/sharcastic"><img src="https://avatars1.githubusercontent.com/u/11964820?v=4?s=100" width="100px;" alt=""/><br /><sub><b>Sharan Kumar S</b></sub></a><br /><a href="https://github.com/redwoodjs/redwood/commits?author=sharcastic" title="Code">💻</a></td>
  </tr>
  <tr>
    <td align="center"><a href="https://github.com/SimeonGriggs"><img src="https://avatars0.githubusercontent.com/u/9684022?v=4?s=100" width="100px;" alt=""/><br /><sub><b>Simeon Griggs</b></sub></a><br /><a href="https://github.com/redwoodjs/redwood/commits?author=SimeonGriggs" title="Code">💻</a></td>
    <td align="center"><a href="http://taylormilliman.me/"><img src="https://avatars3.githubusercontent.com/u/15217013?v=4?s=100" width="100px;" alt=""/><br /><sub><b>Taylor Milliman</b></sub></a><br /><a href="https://github.com/redwoodjs/redwood/commits?author=twmilli" title="Code">💻</a></td>
    <td align="center"><a href="https://github.com/zhammer"><img src="https://avatars0.githubusercontent.com/u/6956487?v=4?s=100" width="100px;" alt=""/><br /><sub><b>Zach Hammer</b></sub></a><br /><a href="https://github.com/redwoodjs/redwood/commits?author=zhammer" title="Code">💻</a></td>
    <td align="center"><a href="https://github.com/biphobe"><img src="https://avatars2.githubusercontent.com/u/1573875?v=4?s=100" width="100px;" alt=""/><br /><sub><b>Przemyslaw T</b></sub></a><br /><a href="https://github.com/redwoodjs/redwood/commits?author=biphobe" title="Code">💻</a></td>
    <td align="center"><a href="https://github.com/chris-hailstorm"><img src="https://avatars0.githubusercontent.com/u/1454260?v=4?s=100" width="100px;" alt=""/><br /><sub><b>chris-hailstorm</b></sub></a><br /><a href="https://github.com/redwoodjs/redwood/commits?author=chris-hailstorm" title="Code">💻</a></td>
  </tr>
</table>

<!-- markdownlint-enable -->
<!-- prettier-ignore-end -->
<!-- ALL-CONTRIBUTORS-LIST:END -->
=======
And there you have it.
>>>>>>> 983e0b54
<|MERGE_RESOLUTION|>--- conflicted
+++ resolved
@@ -189,7 +189,6 @@
   structure provides order and allows for emergent complexity within a simple
   framework. Can a web framework do the same?
 
-<<<<<<< HEAD
 And there you have it.
 
 ## Contributors
@@ -293,7 +292,4 @@
 
 <!-- markdownlint-enable -->
 <!-- prettier-ignore-end -->
-<!-- ALL-CONTRIBUTORS-LIST:END -->
-=======
-And there you have it.
->>>>>>> 983e0b54
+<!-- ALL-CONTRIBUTORS-LIST:END -->