--- conflicted
+++ resolved
@@ -1,10 +1,6 @@
 {
   "name": "@redwoodjs/auth",
-<<<<<<< HEAD
-  "version": "3.3.2",
-=======
   "version": "3.4.0",
->>>>>>> 39935e2d
   "repository": {
     "type": "git",
     "url": "https://github.com/redwoodjs/redwood.git",
