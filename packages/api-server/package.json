{
  "name": "@redwoodjs/api-server",
<<<<<<< HEAD
  "version": "1.0.0-rc.6",
=======
  "version": "0.50.0",
>>>>>>> 2515fba1
  "description": "Redwood's HTTP server for Serverless Functions",
  "repository": {
    "type": "git",
    "url": "https://github.com/redwoodjs/redwood.git",
    "directory": "packages/api-server"
  },
  "license": "MIT",
  "main": "dist/cliHandlers",
  "bin": {
    "rw-api-server-watch": "./dist/watch.js",
    "rw-log-formatter": "./dist/logFormatter/bin.js",
    "rw-server": "./dist/index.js"
  },
  "files": [
    "dist"
  ],
  "scripts": {
    "build": "yarn build:js",
    "build:js": "babel src -d dist --extensions \".js,.ts,.tsx\"",
    "build:watch": "nodemon --watch src --ext \"js,ts,tsx\" --ignore dist --exec \"yarn build && yarn fix:permissions\"",
    "fix:permissions": "chmod +x dist/index.js; chmod +x dist/watch.js",
    "prepublishOnly": "NODE_ENV=production yarn build",
    "test": "jest src",
    "test:watch": "yarn test --watch"
  },
  "dependencies": {
    "@babel/plugin-transform-runtime": "7.16.7",
    "ansi-colors": "4.1.1",
    "chalk": "4.1.2",
    "chokidar": "3.5.3",
    "fast-json-parse": "1.0.3",
    "fastify": "3.27.4",
    "fastify-http-proxy": "6.2.2",
    "fastify-raw-body": "3.2.0",
    "fastify-static": "4.6.1",
    "fastify-url-data": "3.0.3",
    "lodash.escape": "4.0.1",
    "pretty-bytes": "5.6.0",
    "pretty-ms": "7.0.1",
    "qs": "6.10.3",
    "split2": "4.1.0",
    "yargs": "16.2.0"
  },
  "devDependencies": {
    "@babel/cli": "7.16.7",
    "@babel/core": "7.16.7",
    "@types/aws-lambda": "8.10.93",
    "@types/lodash.escape": "4.0.6",
    "@types/qs": "6.9.7",
    "@types/split2": "3.2.1",
    "@types/yargs": "16.0.4",
    "aws-lambda": "1.0.7",
    "jest": "27.5.1",
    "typescript": "4.6.2"
  },
  "gitHead": "3905ed045508b861b495f8d5630d76c7a157d8f1"
}<|MERGE_RESOLUTION|>--- conflicted
+++ resolved
@@ -1,10 +1,6 @@
 {
   "name": "@redwoodjs/api-server",
-<<<<<<< HEAD
-  "version": "1.0.0-rc.6",
-=======
   "version": "0.50.0",
->>>>>>> 2515fba1
   "description": "Redwood's HTTP server for Serverless Functions",
   "repository": {
     "type": "git",
