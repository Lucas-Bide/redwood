{
  "name": "@redwoodjs/graphql-server",
<<<<<<< HEAD
  "version": "1.0.0-rc.4",
=======
  "version": "0.48.0",
  "repository": {
    "type": "git",
    "url": "https://github.com/redwoodjs/redwood.git",
    "directory": "packages/graphql-server"
  },
  "license": "MIT",
  "main": "./dist/index.js",
  "types": "./dist/index.d.ts",
>>>>>>> aeb7b538
  "files": [
    "dist"
  ],
  "scripts": {
    "build": "yarn build:js && yarn build:types",
    "build:js": "babel src -d dist --extensions \".js,.ts,.tsx\"",
    "build:types": "tsc --build --verbose",
    "build:watch": "nodemon --watch src --ext \"js,ts,tsx\" --ignore dist --exec \"yarn build\"",
    "prepublishOnly": "NODE_ENV=production yarn build",
    "test": "jest src",
    "test:watch": "yarn test --watch"
  },
  "dependencies": {
<<<<<<< HEAD
    "@envelop/core": "1.6.2",
    "@envelop/depth-limit": "1.2.1",
    "@envelop/disable-introspection": "1.2.1",
    "@envelop/filter-operation-type": "1.2.1",
    "@envelop/parser-cache": "2.2.1",
    "@envelop/validation-cache": "2.2.1",
    "@graphql-tools/merge": "8.2.1",
    "@graphql-tools/schema": "8.3.1",
    "@graphql-tools/utils": "8.5.3",
    "@prisma/client": "3.5.0",
    "@redwoodjs/api": "1.0.0-rc.4",
    "core-js": "3.19.1",
    "graphql": "16.0.1",
    "graphql-helix": "1.10.2",
=======
    "@envelop/core": "2.1.0",
    "@envelop/depth-limit": "1.3.0",
    "@envelop/disable-introspection": "3.1.0",
    "@envelop/filter-operation-type": "3.1.0",
    "@envelop/parser-cache": "4.1.0",
    "@envelop/validation-cache": "4.1.0",
    "@graphql-tools/merge": "8.2.3",
    "@graphql-tools/schema": "8.3.2",
    "@graphql-tools/utils": "8.6.2",
    "@prisma/client": "3.10.0",
    "@redwoodjs/api": "0.48.0",
    "core-js": "3.21.1",
    "graphql": "16.3.0",
    "graphql-helix": "1.11.0",
>>>>>>> aeb7b538
    "graphql-playground-html": "1.6.30",
    "graphql-scalars": "1.15.0",
    "graphql-tag": "2.12.6",
    "lodash.merge": "4.6.2",
    "lodash.omitby": "4.6.0",
    "node-fetch": "2.6.7",
    "uuid": "8.3.2"
  },
  "devDependencies": {
<<<<<<< HEAD
    "@babel/cli": "7.16.0",
    "@envelop/testing": "2.1.1",
    "@envelop/types": "1.5.1",
    "@redwoodjs/auth": "1.0.0-rc.4",
=======
    "@babel/cli": "7.16.7",
    "@babel/core": "7.16.7",
    "@envelop/testing": "4.1.0",
    "@envelop/types": "2.0.0",
    "@redwoodjs/auth": "0.48.0",
>>>>>>> aeb7b538
    "@types/lodash.merge": "4.6.6",
    "@types/lodash.omitby": "4.6.6",
    "@types/uuid": "8.3.4",
    "aws-lambda": "1.0.7",
    "jest": "27.5.1",
    "typescript": "4.6.2"
  },
  "gitHead": "3905ed045508b861b495f8d5630d76c7a157d8f1"
}<|MERGE_RESOLUTION|>--- conflicted
+++ resolved
@@ -1,8 +1,5 @@
 {
   "name": "@redwoodjs/graphql-server",
-<<<<<<< HEAD
-  "version": "1.0.0-rc.4",
-=======
   "version": "0.48.0",
   "repository": {
     "type": "git",
@@ -12,7 +9,6 @@
   "license": "MIT",
   "main": "./dist/index.js",
   "types": "./dist/index.d.ts",
->>>>>>> aeb7b538
   "files": [
     "dist"
   ],
@@ -26,22 +22,6 @@
     "test:watch": "yarn test --watch"
   },
   "dependencies": {
-<<<<<<< HEAD
-    "@envelop/core": "1.6.2",
-    "@envelop/depth-limit": "1.2.1",
-    "@envelop/disable-introspection": "1.2.1",
-    "@envelop/filter-operation-type": "1.2.1",
-    "@envelop/parser-cache": "2.2.1",
-    "@envelop/validation-cache": "2.2.1",
-    "@graphql-tools/merge": "8.2.1",
-    "@graphql-tools/schema": "8.3.1",
-    "@graphql-tools/utils": "8.5.3",
-    "@prisma/client": "3.5.0",
-    "@redwoodjs/api": "1.0.0-rc.4",
-    "core-js": "3.19.1",
-    "graphql": "16.0.1",
-    "graphql-helix": "1.10.2",
-=======
     "@envelop/core": "2.1.0",
     "@envelop/depth-limit": "1.3.0",
     "@envelop/disable-introspection": "3.1.0",
@@ -56,7 +36,6 @@
     "core-js": "3.21.1",
     "graphql": "16.3.0",
     "graphql-helix": "1.11.0",
->>>>>>> aeb7b538
     "graphql-playground-html": "1.6.30",
     "graphql-scalars": "1.15.0",
     "graphql-tag": "2.12.6",
@@ -66,18 +45,11 @@
     "uuid": "8.3.2"
   },
   "devDependencies": {
-<<<<<<< HEAD
-    "@babel/cli": "7.16.0",
-    "@envelop/testing": "2.1.1",
-    "@envelop/types": "1.5.1",
-    "@redwoodjs/auth": "1.0.0-rc.4",
-=======
     "@babel/cli": "7.16.7",
     "@babel/core": "7.16.7",
     "@envelop/testing": "4.1.0",
     "@envelop/types": "2.0.0",
     "@redwoodjs/auth": "0.48.0",
->>>>>>> aeb7b538
     "@types/lodash.merge": "4.6.6",
     "@types/lodash.omitby": "4.6.6",
     "@types/uuid": "8.3.4",
