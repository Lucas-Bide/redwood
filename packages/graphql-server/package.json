--- conflicted
+++ resolved
@@ -33,13 +33,8 @@
     "@graphql-tools/utils": "8.6.12",
     "@graphql-yoga/common": "2.7.0",
     "@prisma/client": "3.14.0",
-<<<<<<< HEAD
-    "@redwoodjs/api": "1.5.0",
+    "@redwoodjs/api": "1.5.1",
     "core-js": "3.22.7",
-=======
-    "@redwoodjs/api": "1.5.1",
-    "core-js": "3.22.5",
->>>>>>> 96b0e0f4
     "cross-undici-fetch": "0.1.27",
     "graphql": "16.5.0",
     "graphql-scalars": "1.17.0",
