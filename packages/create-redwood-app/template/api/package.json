--- conflicted
+++ resolved
@@ -3,12 +3,7 @@
   "version": "0.0.0",
   "private": true,
   "dependencies": {
-<<<<<<< HEAD
-    "@redwoodjs/api": "3.3.2",
-    "@redwoodjs/graphql-server": "3.3.2"
-=======
     "@redwoodjs/api": "3.4.0",
     "@redwoodjs/graphql-server": "3.4.0"
->>>>>>> 39935e2d
   }
 }