{
  "name": "@redwoodjs/auth-dbauth-api",
  "version": "4.0.0",
  "repository": {
    "type": "git",
    "url": "https://github.com/redwoodjs/redwood.git",
    "directory": "packages/auth-providers/dbAuth/api"
  },
  "license": "MIT",
  "main": "./dist/index.js",
  "types": "./dist/index.d.ts",
  "files": [
    "dist"
  ],
  "scripts": {
    "build": "yarn build:js && yarn build:types",
    "build:js": "babel src -d dist --extensions \".js,.ts,.tsx\" --copy-files --no-copy-ignored",
    "build:types": "tsc --build --verbose",
    "build:watch": "nodemon --watch src --ext \"js,ts,tsx,template\" --ignore dist --exec \"yarn build\"",
    "prepublishOnly": "NODE_ENV=production yarn build",
    "test": "jest src",
    "test:watch": "yarn test --watch"
  },
  "dependencies": {
    "@babel/runtime-corejs3": "7.20.13",
    "base64url": "3.0.1",
    "core-js": "3.27.2",
    "crypto-js": "4.1.1",
    "md5": "2.3.0",
    "uuid": "9.0.0"
  },
  "devDependencies": {
    "@babel/cli": "7.20.7",
    "@babel/core": "7.20.12",
<<<<<<< HEAD
    "@redwoodjs/api": "3.2.0",
=======
    "@redwoodjs/api": "4.0.0",
>>>>>>> e519e7e0
    "@simplewebauthn/server": "6.2.2",
    "@types/crypto-js": "4.1.1",
    "@types/md5": "2.3.2",
    "@types/uuid": "9.0.0",
    "jest": "29.4.1",
    "typescript": "4.9.4"
  },
  "gitHead": "3905ed045508b861b495f8d5630d76c7a157d8f1"
}<|MERGE_RESOLUTION|>--- conflicted
+++ resolved
@@ -32,11 +32,7 @@
   "devDependencies": {
     "@babel/cli": "7.20.7",
     "@babel/core": "7.20.12",
-<<<<<<< HEAD
-    "@redwoodjs/api": "3.2.0",
-=======
     "@redwoodjs/api": "4.0.0",
->>>>>>> e519e7e0
     "@simplewebauthn/server": "6.2.2",
     "@types/crypto-js": "4.1.1",
     "@types/md5": "2.3.2",
