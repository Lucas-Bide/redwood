<<<<<<< HEAD
import { PrismaClient } from '@prisma/client'
=======
/* eslint-disable @typescript-eslint/ban-ts-comment */
import type { GlobalContext } from 'src/globalContext'
const { prismaVersion } = require('@prisma/client')
import gql from 'graphql-tag'
>>>>>>> 53349fd1
import {
  DateResolver,
  TimeResolver,
  DateTimeResolver,
  JSONResolver,
  JSONObjectResolver,
} from 'graphql-scalars'
import gql from 'graphql-tag'
// eslint-disable-next-line @typescript-eslint/ban-ts-comment
// @ts-ignore - not inside the <rootDir>
import apiPackageJson from 'src/../package.json'

import type { GlobalContext } from 'src/globalContext'

/**
 * This adds scalar types for dealing with Date, Time, DateTime, and JSON.
 * This also adds a root Query type which is needed to start the GraphQL server on a fresh install.
 */
export const schema = gql`
  scalar Date
  scalar Time
  scalar DateTime
  scalar JSON
  scalar JSONObject

  type Redwood {
    version: String
    currentUser: JSON
    prismaVersion: String
  }

  type Query {
    redwood: Redwood
  }
`

export interface Resolvers {
  Date: typeof DateResolver
  Time: typeof TimeResolver
  DateTime: typeof DateTimeResolver
  JSON: typeof JSONResolver
  JSONObject: typeof JSONObjectResolver
  Query: Record<string, unknown>
}

export const resolvers: Resolvers = {
  Date: DateResolver,
  Time: TimeResolver,
  DateTime: DateTimeResolver,
  JSON: JSONResolver,
  JSONObject: JSONObjectResolver,
  Query: {
    redwood: () => ({
<<<<<<< HEAD
      version: apiPackageJson.version as string, // cast because TS will forget
      prismaVersion: () => PrismaClient.prismaVersion,
=======
      version: apiPackageJson.version,
      prismaVersion: () => prismaVersion.client,
>>>>>>> 53349fd1
      currentUser: (_args: any, context: GlobalContext) => {
        return context?.currentUser
      },
    }),
  },
}<|MERGE_RESOLUTION|>--- conflicted
+++ resolved
@@ -1,11 +1,4 @@
-<<<<<<< HEAD
-import { PrismaClient } from '@prisma/client'
-=======
 /* eslint-disable @typescript-eslint/ban-ts-comment */
-import type { GlobalContext } from 'src/globalContext'
-const { prismaVersion } = require('@prisma/client')
-import gql from 'graphql-tag'
->>>>>>> 53349fd1
 import {
   DateResolver,
   TimeResolver,
@@ -19,6 +12,8 @@
 import apiPackageJson from 'src/../package.json'
 
 import type { GlobalContext } from 'src/globalContext'
+
+const { prismaVersion } = require('@prisma/client')
 
 /**
  * This adds scalar types for dealing with Date, Time, DateTime, and JSON.
@@ -59,13 +54,8 @@
   JSONObject: JSONObjectResolver,
   Query: {
     redwood: () => ({
-<<<<<<< HEAD
-      version: apiPackageJson.version as string, // cast because TS will forget
-      prismaVersion: () => PrismaClient.prismaVersion,
-=======
-      version: apiPackageJson.version,
+      version: apiPackageJson.version as string,
       prismaVersion: () => prismaVersion.client,
->>>>>>> 53349fd1
       currentUser: (_args: any, context: GlobalContext) => {
         return context?.currentUser
       },
