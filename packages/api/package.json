--- conflicted
+++ resolved
@@ -1,8 +1,5 @@
 {
   "name": "@redwoodjs/api",
-<<<<<<< HEAD
-  "version": "1.0.0-rc.4",
-=======
   "version": "0.48.0",
   "repository": {
     "type": "git",
@@ -18,7 +15,6 @@
     "rwfw": "./dist/bins/rwfw.js",
     "tsc": "./dist/bins/tsc.js"
   },
->>>>>>> aeb7b538
   "files": [
     "dist",
     "logger",
@@ -45,13 +41,6 @@
     "uuid": "8.3.2"
   },
   "devDependencies": {
-<<<<<<< HEAD
-    "@babel/cli": "7.16.0",
-    "@redwoodjs/auth": "1.0.0-rc.4",
-    "@types/crypto-js": "4.0.2",
-    "@types/jsonwebtoken": "8.5.6",
-    "@types/md5": "2.3.1",
-=======
     "@babel/cli": "7.16.7",
     "@babel/core": "7.16.7",
     "@redwoodjs/auth": "0.48.0",
@@ -59,7 +48,6 @@
     "@types/jsonwebtoken": "8.5.8",
     "@types/md5": "2.3.2",
     "@types/split2": "3.2.1",
->>>>>>> aeb7b538
     "aws-lambda": "1.0.7",
     "jest": "27.5.1",
     "split2": "4.1.0",
