{
  "name": "@redwoodjs/api",
<<<<<<< HEAD
  "version": "1.5.2",
=======
  "version": "2.0.0",
>>>>>>> 5f115a8b
  "repository": {
    "type": "git",
    "url": "https://github.com/redwoodjs/redwood.git",
    "directory": "packages/api"
  },
  "license": "MIT",
  "main": "./dist/index.js",
  "types": "./dist/index.d.ts",
  "bin": {
    "redwood": "./dist/bins/redwood.js",
    "rw": "./dist/bins/redwood.js",
    "rwfw": "./dist/bins/rwfw.js",
    "tsc": "./dist/bins/tsc.js"
  },
  "files": [
    "dist",
    "logger",
    "webhooks"
  ],
  "scripts": {
    "build": "yarn build:js && yarn build:types",
    "build:js": "babel src -d dist --extensions \".js,.ts,.tsx\"",
    "build:types": "tsc --build --verbose",
    "build:watch": "nodemon --watch src --ext \"js,ts,tsx\" --ignore dist --exec \"yarn build\"",
    "prepublishOnly": "NODE_ENV=production yarn build",
    "test": "jest src",
    "test:watch": "yarn test --watch"
  },
  "dependencies": {
    "@babel/runtime-corejs3": "7.16.7",
    "@prisma/client": "3.15.1",
    "core-js": "3.23.1",
    "cross-undici-fetch": "0.1.27",
    "crypto-js": "4.1.1",
    "humanize-string": "2.1.0",
    "jsonwebtoken": "8.5.1",
    "jwks-rsa": "2.0.5",
    "md5": "2.3.0",
    "pascalcase": "1.0.0",
    "pino": "7.11.0",
    "title-case": "3.0.3",
    "uuid": "8.3.2"
  },
  "devDependencies": {
    "@babel/cli": "7.16.7",
    "@babel/core": "7.16.7",
    "@clerk/clerk-sdk-node": "3.6.1",
<<<<<<< HEAD
    "@redwoodjs/auth": "1.5.2",
=======
    "@redwoodjs/auth": "2.0.0",
>>>>>>> 5f115a8b
    "@types/aws-lambda": "8.10.97",
    "@types/crypto-js": "4.1.1",
    "@types/jsonwebtoken": "8.5.8",
    "@types/md5": "2.3.2",
    "@types/pascalcase": "1.0.1",
    "@types/split2": "3.2.1",
    "@types/uuid": "8.3.4",
    "aws-lambda": "1.0.7",
    "jest": "27.5.1",
    "split2": "4.1.0",
    "typescript": "4.7.3"
  },
  "peerDependencies": {
    "@clerk/clerk-sdk-node": "3.6.1",
    "@magic-sdk/admin": "1.4.1",
    "firebase-admin": "10.2.0"
  },
  "peerDependenciesMeta": {
    "@clerk/clerk-sdk-node": {
      "optional": true
    },
    "@magic-sdk/admin": {
      "optional": true
    },
    "firebase-admin": {
      "optional": true
    }
  },
  "gitHead": "3905ed045508b861b495f8d5630d76c7a157d8f1"
}<|MERGE_RESOLUTION|>--- conflicted
+++ resolved
@@ -1,10 +1,6 @@
 {
   "name": "@redwoodjs/api",
-<<<<<<< HEAD
-  "version": "1.5.2",
-=======
   "version": "2.0.0",
->>>>>>> 5f115a8b
   "repository": {
     "type": "git",
     "url": "https://github.com/redwoodjs/redwood.git",
@@ -52,11 +48,7 @@
     "@babel/cli": "7.16.7",
     "@babel/core": "7.16.7",
     "@clerk/clerk-sdk-node": "3.6.1",
-<<<<<<< HEAD
-    "@redwoodjs/auth": "1.5.2",
-=======
     "@redwoodjs/auth": "2.0.0",
->>>>>>> 5f115a8b
     "@types/aws-lambda": "8.10.97",
     "@types/crypto-js": "4.1.1",
     "@types/jsonwebtoken": "8.5.8",
