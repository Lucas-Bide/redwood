{
  "name": "@redwoodjs/record",
  "version": "2.1.0",
  "repository": {
    "type": "git",
    "url": "https://github.com/redwoodjs/redwood.git",
    "directory": "packages/record"
  },
  "license": "MIT",
  "main": "./dist/index.js",
  "types": "./dist/index.d.ts",
  "files": [
    "dist"
  ],
  "scripts": {
    "build": "yarn build:js",
    "build:js": "babel src -d dist --extensions \".js,.ts,.tsx\"",
    "build:watch": "nodemon --watch src --ext \"js,ts,tsx\" --ignore dist --exec \"yarn build\"",
    "datamodel:parse": "node src/scripts/parse.js",
    "prepublishOnly": "NODE_ENV=production yarn build",
    "test": "jest src",
    "test:watch": "yarn test --watch"
  },
  "jest": {
    "testPathIgnorePatterns": [
      "/dist/"
    ]
  },
  "dependencies": {
    "@babel/runtime-corejs3": "7.16.7",
    "@prisma/client": "3.15.2",
    "core-js": "3.23.4"
  },
  "devDependencies": {
    "@babel/cli": "7.16.7",
    "@babel/core": "7.16.7",
    "@prisma/sdk": "3.15.2",
<<<<<<< HEAD
    "esbuild": "0.14.49",
=======
    "esbuild": "0.14.48",
>>>>>>> ac8b0371
    "jest": "27.5.1"
  },
  "gitHead": "3905ed045508b861b495f8d5630d76c7a157d8f1"
}<|MERGE_RESOLUTION|>--- conflicted
+++ resolved
@@ -35,11 +35,7 @@
     "@babel/cli": "7.16.7",
     "@babel/core": "7.16.7",
     "@prisma/sdk": "3.15.2",
-<<<<<<< HEAD
     "esbuild": "0.14.49",
-=======
-    "esbuild": "0.14.48",
->>>>>>> ac8b0371
     "jest": "27.5.1"
   },
   "gitHead": "3905ed045508b861b495f8d5630d76c7a157d8f1"
