--- conflicted
+++ resolved
@@ -259,61 +259,13 @@
 "
 `;
 
-<<<<<<< HEAD
-exports[`in javascript (default) mode creates a new component 1`] = `
-"import { useMutation } from '@redwoodjs/web'
-import { toast } from '@redwoodjs/web/toast'
-import { navigate, routes } from '@redwoodjs/router'
-import PostForm from 'src/components/PostForm'
-
-const CREATE_POST_MUTATION = gql\`
-  mutation CreatePostMutation($input: CreatePostInput!) {
-    createPost(input: $input) {
-      id
-    }
-  }
-\`
-
-const NewPost = () => {
-  const [createPost, { loading, error }] = useMutation(CREATE_POST_MUTATION, {
-    onCompleted: () => {
-      toast.success('Post created')
-      navigate(routes.posts())
-    },
-  })
-
-  const onSave = (input) => {
-    createPost({ variables: { input } })
-  }
-
-  return (
-    <div className=\\"rw-segment\\">
-      <header className=\\"rw-segment-header\\">
-        <h2 className=\\"rw-heading rw-heading-secondary\\">New Post</h2>
-      </header>
-      <div className=\\"rw-segment-main\\">
-        <PostForm onSave={onSave} loading={loading} error={error} />
-      </div>
-    </div>
-  )
-}
-
-export default NewPost
-"
-`;
-=======
 exports[`in javascript (default) mode creates a new component 1`] = `undefined`;
->>>>>>> a83b3fd8
 
 exports[`in javascript (default) mode creates a new component with int foreign keys converted in onSave 1`] = `
 "import { useMutation } from '@redwoodjs/web'
 import { toast } from '@redwoodjs/web/toast'
 import { navigate, routes } from '@redwoodjs/router'
-<<<<<<< HEAD
-import UserProfileForm from 'src/components/UserProfileForm'
-=======
 import UserProfileForm from 'src/components//UserProfile/UserProfileForm'
->>>>>>> a83b3fd8
 
 const CREATE_USER_PROFILE_MUTATION = gql\`
   mutation CreateUserProfileMutation($input: CreateUserProfileInput!) {
@@ -854,78 +806,7 @@
 "
 `;
 
-<<<<<<< HEAD
-exports[`in javascript (default) mode creates an edit cell 1`] = `
-"import { useMutation } from '@redwoodjs/web'
-import { toast } from '@redwoodjs/web/toast'
-import { navigate, routes } from '@redwoodjs/router'
-import PostForm from 'src/components/PostForm'
-
-export const QUERY = gql\`
-  query FindPostById($id: Int!) {
-    post: post(id: $id) {
-      id
-      title
-      slug
-      author
-      body
-      image
-      isPinned
-      readTime
-      rating
-      postedAt
-      metadata
-    }
-  }
-\`
-const UPDATE_POST_MUTATION = gql\`
-  mutation UpdatePostMutation($id: Int!, $input: UpdatePostInput!) {
-    updatePost(id: $id, input: $input) {
-      id
-      title
-      slug
-      author
-      body
-      image
-      isPinned
-      readTime
-      rating
-      postedAt
-      metadata
-    }
-  }
-\`
-
-export const Loading = () => <div>Loading...</div>
-
-export const Success = ({ post }) => {
-  const [updatePost, { loading, error }] = useMutation(UPDATE_POST_MUTATION, {
-    onCompleted: () => {
-      toast.success('Post updated')
-      navigate(routes.posts())
-    },
-  })
-
-  const onSave = (input, id) => {
-    updatePost({ variables: { id, input } })
-  }
-
-  return (
-    <div className=\\"rw-segment\\">
-      <header className=\\"rw-segment-header\\">
-        <h2 className=\\"rw-heading rw-heading-secondary\\">Edit Post {post.id}</h2>
-      </header>
-      <div className=\\"rw-segment-main\\">
-        <PostForm post={post} onSave={onSave} error={error} loading={loading} />
-      </div>
-    </div>
-  )
-}
-"
-`;
-=======
 exports[`in javascript (default) mode creates an edit cell 1`] = `undefined`;
->>>>>>> a83b3fd8
 
 exports[`in javascript (default) mode creates an edit component with int foreign keys converted in onSave 1`] = `
 "import { useMutation } from '@redwoodjs/web'
@@ -1425,61 +1306,13 @@
 "
 `;
 
-<<<<<<< HEAD
-exports[`in typescript mode creates a new component 1`] = `
-"import { useMutation } from '@redwoodjs/web'
-import { toast } from '@redwoodjs/web/toast'
-import { navigate, routes } from '@redwoodjs/router'
-import PostForm from 'src/components/PostForm'
-
-const CREATE_POST_MUTATION = gql\`
-  mutation CreatePostMutation($input: CreatePostInput!) {
-    createPost(input: $input) {
-      id
-    }
-  }
-\`
-
-const NewPost = () => {
-  const [createPost, { loading, error }] = useMutation(CREATE_POST_MUTATION, {
-    onCompleted: () => {
-      toast.success('Post created')
-      navigate(routes.posts())
-    },
-  })
-
-  const onSave = (input) => {
-    createPost({ variables: { input } })
-  }
-
-  return (
-    <div className=\\"rw-segment\\">
-      <header className=\\"rw-segment-header\\">
-        <h2 className=\\"rw-heading rw-heading-secondary\\">New Post</h2>
-      </header>
-      <div className=\\"rw-segment-main\\">
-        <PostForm onSave={onSave} loading={loading} error={error} />
-      </div>
-    </div>
-  )
-}
-
-export default NewPost
-"
-`;
-=======
 exports[`in typescript mode creates a new component 1`] = `undefined`;
->>>>>>> a83b3fd8
 
 exports[`in typescript mode creates a new component with int foreign keys converted in onSave 1`] = `
 "import { useMutation } from '@redwoodjs/web'
 import { toast } from '@redwoodjs/web/toast'
 import { navigate, routes } from '@redwoodjs/router'
-<<<<<<< HEAD
-import UserProfileForm from 'src/components/UserProfileForm'
-=======
 import UserProfileForm from 'src/components//UserProfile/UserProfileForm'
->>>>>>> a83b3fd8
 
 const CREATE_USER_PROFILE_MUTATION = gql\`
   mutation CreateUserProfileMutation($input: CreateUserProfileInput!) {
