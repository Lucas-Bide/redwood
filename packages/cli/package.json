{
  "name": "@redwoodjs/cli",
  "version": "4.0.0",
  "description": "The Redwood Command Line",
  "repository": {
    "type": "git",
    "url": "https://github.com/redwoodjs/redwood.git",
    "directory": "packages/cli"
  },
  "license": "MIT",
  "bin": {
    "redwood": "./dist/index.js",
    "rw": "./dist/index.js",
    "rwfw": "./dist/rwfw.js"
  },
  "files": [
    "dist"
  ],
  "scripts": {
    "build": "yarn build:js",
    "build:clean-dist": "rimraf 'dist/**/*/__tests__'",
    "build:js": "babel src -d dist --extensions \".js,.ts,.tsx\" --copy-files --no-copy-ignored && yarn build:clean-dist",
    "build:watch": "nodemon --watch src --ext \"js,ts,tsx,template\" --ignore dist --exec \"yarn build && yarn fix:permissions\"",
    "dev": "RWJS_CWD=../../__fixtures__/example-todo-main node dist/index.js",
    "fix:permissions": "chmod +x dist/index.js dist/rwfw.js",
    "prepublishOnly": "yarn build",
    "test": "jest",
    "test:watch": "yarn test --watch"
  },
  "dependencies": {
    "@babel/runtime-corejs3": "7.20.13",
    "@prisma/internals": "4.9.0",
<<<<<<< HEAD
    "@redwoodjs/api-server": "3.2.0",
    "@redwoodjs/cli-helpers": "3.2.0",
    "@redwoodjs/internal": "3.2.0",
    "@redwoodjs/prerender": "3.2.0",
    "@redwoodjs/structure": "3.2.0",
    "@redwoodjs/telemetry": "3.2.0",
=======
    "@redwoodjs/api-server": "4.0.0",
    "@redwoodjs/cli-helpers": "4.0.0",
    "@redwoodjs/internal": "4.0.0",
    "@redwoodjs/prerender": "4.0.0",
    "@redwoodjs/structure": "4.0.0",
    "@redwoodjs/telemetry": "4.0.0",
>>>>>>> e519e7e0
    "@types/secure-random-password": "0.2.1",
    "boxen": "5.1.2",
    "camelcase": "6.3.0",
    "chalk": "4.1.2",
    "concurrently": "7.6.0",
    "configstore": "3.1.5",
    "core-js": "3.27.2",
    "cross-env": "7.0.3",
    "crypto-js": "4.1.1",
    "decamelize": "5.0.0",
    "dotenv-defaults": "5.0.2",
    "envinfo": "7.8.1",
    "execa": "5.1.1",
    "fast-glob": "3.2.12",
    "findup-sync": "5.0.0",
    "fs-extra": "11.1.0",
    "latest-version": "5.1.0",
    "listr2": "5.0.7",
    "lodash": "4.17.21",
    "param-case": "3.0.4",
    "pascalcase": "1.0.0",
    "pluralize": "8.0.0",
    "portfinder": "1.0.32",
    "prettier": "2.8.3",
    "prisma": "4.9.0",
    "prompts": "2.4.2",
    "rimraf": "3.0.2",
    "secure-random-password": "0.2.3",
    "terminal-link": "2.1.1",
    "title-case": "3.0.3",
    "yargs": "17.6.2"
  },
  "devDependencies": {
    "@babel/cli": "7.20.7",
    "@babel/core": "7.20.12",
    "@types/crypto-js": "4.1.1",
    "jest": "29.4.1",
    "typescript": "4.9.4"
  },
  "gitHead": "3905ed045508b861b495f8d5630d76c7a157d8f1"
}<|MERGE_RESOLUTION|>--- conflicted
+++ resolved
@@ -30,21 +30,12 @@
   "dependencies": {
     "@babel/runtime-corejs3": "7.20.13",
     "@prisma/internals": "4.9.0",
-<<<<<<< HEAD
-    "@redwoodjs/api-server": "3.2.0",
-    "@redwoodjs/cli-helpers": "3.2.0",
-    "@redwoodjs/internal": "3.2.0",
-    "@redwoodjs/prerender": "3.2.0",
-    "@redwoodjs/structure": "3.2.0",
-    "@redwoodjs/telemetry": "3.2.0",
-=======
     "@redwoodjs/api-server": "4.0.0",
     "@redwoodjs/cli-helpers": "4.0.0",
     "@redwoodjs/internal": "4.0.0",
     "@redwoodjs/prerender": "4.0.0",
     "@redwoodjs/structure": "4.0.0",
     "@redwoodjs/telemetry": "4.0.0",
->>>>>>> e519e7e0
     "@types/secure-random-password": "0.2.1",
     "boxen": "5.1.2",
     "camelcase": "6.3.0",
