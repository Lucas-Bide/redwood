--- conflicted
+++ resolved
@@ -36,15 +36,9 @@
     "test:watch": "yarn test --watch"
   },
   "dependencies": {
-<<<<<<< HEAD
     "@apollo/client": "3.7.0",
     "@babel/runtime-corejs3": "7.19.4",
-    "@redwoodjs/auth": "3.2.0",
-=======
-    "@apollo/client": "3.6.9",
-    "@babel/runtime-corejs3": "7.19.1",
     "@redwoodjs/auth": "3.2.1",
->>>>>>> 5385a7b3
     "core-js": "3.25.5",
     "graphql": "16.6.0",
     "graphql-tag": "2.12.6",
