--- conflicted
+++ resolved
@@ -1,10 +1,6 @@
 {
   "name": "@redwoodjs/eslint-config",
-<<<<<<< HEAD
-  "version": "3.7.1",
-=======
   "version": "3.8.0",
->>>>>>> 919fdadf
   "repository": {
     "type": "git",
     "url": "https://github.com/redwoodjs/redwood.git",
@@ -19,17 +15,10 @@
     "@babel/core": "7.20.5",
     "@babel/eslint-parser": "7.19.1",
     "@babel/eslint-plugin": "7.19.1",
-<<<<<<< HEAD
-    "@redwoodjs/internal": "3.7.1",
+    "@redwoodjs/internal": "3.8.0",
     "@typescript-eslint/eslint-plugin": "5.47.0",
     "@typescript-eslint/parser": "5.47.0",
     "eslint": "8.30.0",
-=======
-    "@redwoodjs/internal": "3.8.0",
-    "@typescript-eslint/eslint-plugin": "5.46.1",
-    "@typescript-eslint/parser": "5.46.1",
-    "eslint": "8.29.0",
->>>>>>> 919fdadf
     "eslint-config-prettier": "8.5.0",
     "eslint-import-resolver-babel-module": "5.3.1",
     "eslint-plugin-babel": "5.3.1",
