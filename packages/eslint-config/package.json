--- conflicted
+++ resolved
@@ -1,10 +1,6 @@
 {
   "name": "@redwoodjs/eslint-config",
-<<<<<<< HEAD
-  "version": "3.2.2",
-=======
   "version": "3.3.0",
->>>>>>> 9a307630
   "repository": {
     "type": "git",
     "url": "https://github.com/redwoodjs/redwood.git",
@@ -19,11 +15,7 @@
     "@babel/core": "7.19.3",
     "@babel/eslint-parser": "7.19.1",
     "@babel/eslint-plugin": "7.19.1",
-<<<<<<< HEAD
-    "@redwoodjs/internal": "3.2.2",
-=======
     "@redwoodjs/internal": "3.3.0",
->>>>>>> 9a307630
     "@typescript-eslint/eslint-plugin": "5.40.0",
     "@typescript-eslint/parser": "5.40.0",
     "eslint": "8.25.0",
