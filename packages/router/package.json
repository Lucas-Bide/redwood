{
  "name": "@redwoodjs/router",
<<<<<<< HEAD
  "version": "3.3.2",
=======
  "version": "3.4.0",
>>>>>>> 39935e2d
  "repository": {
    "type": "git",
    "url": "https://github.com/redwoodjs/redwood.git",
    "directory": "packages/router"
  },
  "license": "MIT",
  "main": "dist/index.js",
  "types": "dist/index.d.ts",
  "files": [
    "dist"
  ],
  "scripts": {
    "build": "yarn build:js && yarn build:types",
    "build:js": "babel src -d dist --extensions \".js,.ts,.tsx\"",
    "build:types": "tsc --build --verbose",
    "build:watch": "nodemon --watch src --ext \"js,ts,tsx\" --ignore dist --exec \"yarn build\"",
    "prepublishOnly": "NODE_ENV=production yarn build",
    "test": "jest",
    "test:watch": "yarn test --watch"
  },
  "dependencies": {
    "@babel/runtime-corejs3": "7.19.4",
    "@reach/skip-nav": "0.16.0",
<<<<<<< HEAD
    "@redwoodjs/auth": "3.3.2",
=======
    "@redwoodjs/auth": "3.4.0",
>>>>>>> 39935e2d
    "core-js": "3.25.5",
    "lodash.isequal": "4.5.0"
  },
  "devDependencies": {
    "@babel/cli": "7.19.3",
    "@babel/core": "7.19.3",
    "@types/lodash.isequal": "4.5.6",
    "@types/react": "17.0.50",
    "@types/react-dom": "17.0.17",
    "jest": "29.2.2",
    "prop-types": "15.8.1",
    "react": "17.0.2",
    "react-dom": "17.0.2",
    "typescript": "4.7.4"
  },
  "gitHead": "3905ed045508b861b495f8d5630d76c7a157d8f1"
}<|MERGE_RESOLUTION|>--- conflicted
+++ resolved
@@ -1,10 +1,6 @@
 {
   "name": "@redwoodjs/router",
-<<<<<<< HEAD
-  "version": "3.3.2",
-=======
   "version": "3.4.0",
->>>>>>> 39935e2d
   "repository": {
     "type": "git",
     "url": "https://github.com/redwoodjs/redwood.git",
@@ -28,11 +24,7 @@
   "dependencies": {
     "@babel/runtime-corejs3": "7.19.4",
     "@reach/skip-nav": "0.16.0",
-<<<<<<< HEAD
-    "@redwoodjs/auth": "3.3.2",
-=======
     "@redwoodjs/auth": "3.4.0",
->>>>>>> 39935e2d
     "core-js": "3.25.5",
     "lodash.isequal": "4.5.0"
   },
