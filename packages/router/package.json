{
  "name": "@redwoodjs/router",
<<<<<<< HEAD
  "version": "3.7.1",
=======
  "version": "3.8.0",
>>>>>>> 919fdadf
  "repository": {
    "type": "git",
    "url": "https://github.com/redwoodjs/redwood.git",
    "directory": "packages/router"
  },
  "license": "MIT",
  "main": "dist/index.js",
  "types": "dist/index.d.ts",
  "files": [
    "dist"
  ],
  "scripts": {
    "build": "yarn build:js && yarn build:types",
    "build:js": "babel src -d dist --extensions \".js,.ts,.tsx\"",
    "build:types": "tsc --build --verbose",
    "build:watch": "nodemon --watch src --ext \"js,ts,tsx\" --ignore dist --exec \"yarn build\"",
    "prepublishOnly": "NODE_ENV=production yarn build",
    "test": "jest",
    "test:watch": "yarn test --watch"
  },
  "dependencies": {
    "@babel/runtime-corejs3": "7.20.6",
<<<<<<< HEAD
    "@reach/skip-nav": "0.18.0",
    "@redwoodjs/auth": "3.7.1",
=======
    "@reach/skip-nav": "0.16.0",
    "@redwoodjs/auth": "3.8.0",
>>>>>>> 919fdadf
    "core-js": "3.26.1",
    "lodash.isequal": "4.5.0"
  },
  "devDependencies": {
    "@babel/cli": "7.19.3",
    "@babel/core": "7.20.5",
    "@types/lodash.isequal": "4.5.6",
    "@types/react": "17.0.52",
    "@types/react-dom": "17.0.18",
    "jest": "29.3.1",
    "prop-types": "15.8.1",
    "react": "17.0.2",
    "react-dom": "17.0.2",
    "typescript": "4.7.4"
  },
  "gitHead": "3905ed045508b861b495f8d5630d76c7a157d8f1"
}<|MERGE_RESOLUTION|>--- conflicted
+++ resolved
@@ -1,10 +1,6 @@
 {
   "name": "@redwoodjs/router",
-<<<<<<< HEAD
-  "version": "3.7.1",
-=======
   "version": "3.8.0",
->>>>>>> 919fdadf
   "repository": {
     "type": "git",
     "url": "https://github.com/redwoodjs/redwood.git",
@@ -27,13 +23,8 @@
   },
   "dependencies": {
     "@babel/runtime-corejs3": "7.20.6",
-<<<<<<< HEAD
     "@reach/skip-nav": "0.18.0",
-    "@redwoodjs/auth": "3.7.1",
-=======
-    "@reach/skip-nav": "0.16.0",
     "@redwoodjs/auth": "3.8.0",
->>>>>>> 919fdadf
     "core-js": "3.26.1",
     "lodash.isequal": "4.5.0"
   },
