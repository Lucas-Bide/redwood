--- conflicted
+++ resolved
@@ -1,10 +1,6 @@
 {
   "name": "@redwoodjs/router",
-<<<<<<< HEAD
-  "version": "3.6.1",
-=======
   "version": "3.7.0",
->>>>>>> ba2f3cc3
   "repository": {
     "type": "git",
     "url": "https://github.com/redwoodjs/redwood.git",
@@ -28,11 +24,7 @@
   "dependencies": {
     "@babel/runtime-corejs3": "7.20.6",
     "@reach/skip-nav": "0.16.0",
-<<<<<<< HEAD
-    "@redwoodjs/auth": "3.6.1",
-=======
     "@redwoodjs/auth": "3.7.0",
->>>>>>> ba2f3cc3
     "core-js": "3.26.1",
     "lodash.isequal": "4.5.0"
   },
