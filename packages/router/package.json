{
  "name": "@redwoodjs/router",
<<<<<<< HEAD
  "version": "2.2.4",
=======
  "version": "3.0.0",
>>>>>>> 589fbec3
  "repository": {
    "type": "git",
    "url": "https://github.com/redwoodjs/redwood.git",
    "directory": "packages/router"
  },
  "license": "MIT",
  "main": "dist/index.js",
  "types": "dist/index.d.ts",
  "files": [
    "dist"
  ],
  "scripts": {
    "build": "yarn build:js && yarn build:types",
    "build:js": "babel src -d dist --extensions \".js,.ts,.tsx\"",
    "build:types": "tsc --build --verbose",
    "build:watch": "nodemon --watch src --ext \"js,ts,tsx\" --ignore dist --exec \"yarn build\"",
    "prepublishOnly": "NODE_ENV=production yarn build",
    "test": "jest src",
    "test:watch": "yarn test --watch"
  },
  "dependencies": {
    "@babel/runtime-corejs3": "7.19.0",
    "@reach/skip-nav": "0.16.0",
<<<<<<< HEAD
    "@redwoodjs/auth": "2.2.4",
=======
    "@redwoodjs/auth": "3.0.0",
>>>>>>> 589fbec3
    "core-js": "3.25.1",
    "lodash.isequal": "4.5.0"
  },
  "devDependencies": {
    "@babel/cli": "7.18.10",
    "@babel/core": "7.19.0",
    "@types/lodash.isequal": "4.5.6",
    "@types/react": "17.0.48",
    "@types/react-dom": "17.0.17",
    "jest": "29.0.3",
    "prop-types": "15.8.1",
    "react": "17.0.2",
    "react-dom": "17.0.2",
    "typescript": "4.7.4"
  },
  "gitHead": "3905ed045508b861b495f8d5630d76c7a157d8f1"
}<|MERGE_RESOLUTION|>--- conflicted
+++ resolved
@@ -1,10 +1,6 @@
 {
   "name": "@redwoodjs/router",
-<<<<<<< HEAD
-  "version": "2.2.4",
-=======
   "version": "3.0.0",
->>>>>>> 589fbec3
   "repository": {
     "type": "git",
     "url": "https://github.com/redwoodjs/redwood.git",
@@ -28,11 +24,7 @@
   "dependencies": {
     "@babel/runtime-corejs3": "7.19.0",
     "@reach/skip-nav": "0.16.0",
-<<<<<<< HEAD
-    "@redwoodjs/auth": "2.2.4",
-=======
     "@redwoodjs/auth": "3.0.0",
->>>>>>> 589fbec3
     "core-js": "3.25.1",
     "lodash.isequal": "4.5.0"
   },
