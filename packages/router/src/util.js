/** Create a React Context with the given name. */
const createNamedContext = (name, defaultValue) => {
  const Ctx = React.createContext(defaultValue)
  Ctx.displayName = name
  return Ctx
}

/**
 * Get param name and type transform for a route
 *
<<<<<<< HEAD
 *    '/blog/{year}/{month}/{day:Int}' => [['year'], ['month'], ['day', 'Int']]
 */
const paramsForRoute = (route) => {
=======
 *  '/blog/{year}/{month}/{day:Int}' => [['year'], ['month'], ['day', 'Int']]
 */
const paramsForType = (route) => {
>>>>>>> 68f0c913
  // Match the strings between `{` and `}`.
  const params = [...route.matchAll(/\{([^}]+)\}/g)]
  return params
    .map((match) => match[1])
    .map((match) => {
      return match.split(':')
    })
}

/** Definitions of the core param types. */
const coreParamTypes = {
  Int: {
    constraint: /\d+/,
    transform: Number,
  },
}

/**
 * Determine if the given route is a match for the given pathname. If so,
 * extract any named params and return them in an object.
 *
 * route         - The route path as specified in the <Route path={...} />
 * pathname      - The pathname from the window.location.
 * allParamTypes - The object containing all param type definitions.
 *
 * Examples:
 *
<<<<<<< HEAD
 *    matchPath('/blog/{year}/{month}/{day}', '/blog/2019/12/07')
 *    => { match: true, params: { year: '2019', month: '12', day: '07' }}
 *
 *    matchPath('/about', '/')
 *    => { match: false }
 *
 *    matchPath('/post/{id:Int}', '/post/7')
 *    => { match: true, params: { id: 7 }}
=======
 *  matchPath('/blog/{year}/{month}/{day}', '/blog/2019/12/07')
 *  => { match: true, params: { year: '2019', month: '12', day: '07' }}
 *
 *  matchPath('/about', '/')
 *  => { match: false }
 *
 *  matchPath('/post/{id:Int}', '/post/7')
 *  => { match: true, params: { id: 7 }}
>>>>>>> 68f0c913
 */
const matchPath = (route, pathname, paramTypes) => {
  // Get the names and the transform types for the given route.
  const routeParams = paramsForRoute(route)
  const allParamTypes = { ...coreParamTypes, ...paramTypes }
  let typeConstrainedRoute = route

  // Map all params from the route to their type constraint regex to create a "type-constrained route" regexp
  for (const [name, type] of routeParams) {
    let typeRegex = '[^/]+'
    const constraint = type && allParamTypes[type].constraint

    if (constraint) {
      // Get the type
      typeRegex = constraint.toString() || '/[^/]+/'
      typeRegex = typeRegex.substring(1, typeRegex.length - 1)
    }

    typeConstrainedRoute = typeConstrainedRoute.replace(
      type ? `{${name}:${type}}` : `{${name}}`,
      `(${typeRegex})`
    )
  }

  // Does the `pathname` match the route?
  const matches = [...pathname.matchAll(`^${typeConstrainedRoute}$`)]

  if (matches.length === 0) {
    return { match: false }
  }

  // Map extracted values to their param name, casting the value if needed
  const providedParams = matches[0].slice(1)
  const params = providedParams.reduce((acc, value, index) => {
    const [name, transformName] = routeParams[index]
    const typeInfo = allParamTypes[transformName]

    if (typeInfo && typeof typeInfo.transform === 'function') {
      value = typeInfo.transform(value)
    }

    return {
      ...acc,
      [name]: value,
    }
  }, {})

  return { match: true, params }
}

/**
 * Parse the given search string into key/value pairs and return them in an
 * object.
 *
 * Examples:
 *
<<<<<<< HEAD
 *    parseSearch('?key1=val1&key2=val2')
 *    => { key1: 'val1', key2: 'val2' }
=======
 *  parseSearch('?key1=val1&key2=val2')
 *  => { key1: 'val1', key2: 'val2' }
>>>>>>> 68f0c913
 *
 * @fixme
 * This utility ignores keys with multiple values such as `?foo=1&foo=2`.
 */
const parseSearch = (search) => {
<<<<<<< HEAD
  const searchParams = new URLSearchParams(search)

  return [...searchParams.keys()].reduce(
    (params, key) => ({
      ...params,
      [key]: searchParams.get(key),
    }),
    {}
  )
=======
  const searchParams = new URLSearchParams(search);

  return [...searchParams.keys()].reduce((params, key) => ({
    ...params,
    [key]: searchParams.get(key)
  }), {});
>>>>>>> 68f0c913
}

/**
 * Validate a path to make sure it follows the router's rules. If any problems
 * are found, a descriptive Error will be thrown, as problems with routes are
 * critical enough to be considered fatal.
 */
const validatePath = (path) => {
  // Check that path begins with a slash.
  if (!path.startsWith('/')) {
    throw new Error('Route path does not begin with a slash: "' + path + '"')
  }

  // Check for duplicate named params.
  const matches = path.matchAll(/\{([^}]+)\}/g)
  let memo = {}
  for (const match of matches) {
    const param = match[0]
    if (memo[param]) {
      throw new Error('Route path contains duplicate parameter: "' + path + '"')
    } else {
      memo[match[0]] = true
    }
  }
}

/**
 * Take a given route path and replace any named parameters with those in the
 * given args object. Any extra params not used in the path will be appended
 * as key=value pairs in the search part.
 *
 * Examples:
 *
<<<<<<< HEAD
 *     replaceParams('/tags/{tag}', { tag: 'code', extra: 'foo' })
 *     => '/tags/code?extra=foo
=======
 *   replaceParams('/tags/{tag}', { tag: 'code', extra: 'foo' })
 *   => '/tags/code?extra=foo
>>>>>>> 68f0c913
 */
const replaceParams = (path, args = {}) => {
  // Split the path apart and replace named parameters with those sent in,
  // then join it back together.
  const parts = path.split('/')
  let newPath = parts
    .map((part) => {
      if (part[0] === '{' && part[part.length - 1] === '}') {
        const paramSpec = part.substr(1, part.length - 2)
        const paramName = paramSpec.split(':')[0]
        const arg = args[paramName]
        if (arg) {
          delete args[paramName]
          return arg
        }
      }
      return part
    })
    .join('/')

  // Prepare any unnamed params to be be appended as search params.
  const queryParams = []
  Object.keys(args).forEach((key) => {
    queryParams.push(`${key}=${args[key]}`)
  })

  // Append any unnamed params as search params.
  if (queryParams.length) {
    newPath += `?${queryParams.join('&')}`
  }

  return newPath
}

export {
  createNamedContext,
  matchPath,
  parseSearch,
  validatePath,
  replaceParams,
}<|MERGE_RESOLUTION|>--- conflicted
+++ resolved
@@ -8,15 +8,9 @@
 /**
  * Get param name and type transform for a route
  *
-<<<<<<< HEAD
- *    '/blog/{year}/{month}/{day:Int}' => [['year'], ['month'], ['day', 'Int']]
+ *  '/blog/{year}/{month}/{day:Int}' => [['year'], ['month'], ['day', 'Int']]
  */
 const paramsForRoute = (route) => {
-=======
- *  '/blog/{year}/{month}/{day:Int}' => [['year'], ['month'], ['day', 'Int']]
- */
-const paramsForType = (route) => {
->>>>>>> 68f0c913
   // Match the strings between `{` and `}`.
   const params = [...route.matchAll(/\{([^}]+)\}/g)]
   return params
@@ -44,16 +38,6 @@
  *
  * Examples:
  *
-<<<<<<< HEAD
- *    matchPath('/blog/{year}/{month}/{day}', '/blog/2019/12/07')
- *    => { match: true, params: { year: '2019', month: '12', day: '07' }}
- *
- *    matchPath('/about', '/')
- *    => { match: false }
- *
- *    matchPath('/post/{id:Int}', '/post/7')
- *    => { match: true, params: { id: 7 }}
-=======
  *  matchPath('/blog/{year}/{month}/{day}', '/blog/2019/12/07')
  *  => { match: true, params: { year: '2019', month: '12', day: '07' }}
  *
@@ -62,7 +46,6 @@
  *
  *  matchPath('/post/{id:Int}', '/post/7')
  *  => { match: true, params: { id: 7 }}
->>>>>>> 68f0c913
  */
 const matchPath = (route, pathname, paramTypes) => {
   // Get the names and the transform types for the given route.
@@ -119,19 +102,13 @@
  *
  * Examples:
  *
-<<<<<<< HEAD
- *    parseSearch('?key1=val1&key2=val2')
- *    => { key1: 'val1', key2: 'val2' }
-=======
  *  parseSearch('?key1=val1&key2=val2')
  *  => { key1: 'val1', key2: 'val2' }
->>>>>>> 68f0c913
  *
  * @fixme
  * This utility ignores keys with multiple values such as `?foo=1&foo=2`.
  */
 const parseSearch = (search) => {
-<<<<<<< HEAD
   const searchParams = new URLSearchParams(search)
 
   return [...searchParams.keys()].reduce(
@@ -141,14 +118,6 @@
     }),
     {}
   )
-=======
-  const searchParams = new URLSearchParams(search);
-
-  return [...searchParams.keys()].reduce((params, key) => ({
-    ...params,
-    [key]: searchParams.get(key)
-  }), {});
->>>>>>> 68f0c913
 }
 
 /**
@@ -182,13 +151,8 @@
  *
  * Examples:
  *
-<<<<<<< HEAD
- *     replaceParams('/tags/{tag}', { tag: 'code', extra: 'foo' })
- *     => '/tags/code?extra=foo
-=======
  *   replaceParams('/tags/{tag}', { tag: 'code', extra: 'foo' })
  *   => '/tags/code?extra=foo
->>>>>>> 68f0c913
  */
 const replaceParams = (path, args = {}) => {
   // Split the path apart and replace named parameters with those sent in,
