--- conflicted
+++ resolved
@@ -13,17 +13,10 @@
     ]
   },
   "dependencies": {
-<<<<<<< HEAD
-    "@redwoodjs/auth": "3.1.2",
-    "@redwoodjs/forms": "3.1.2",
-    "@redwoodjs/router": "3.1.2",
-    "@redwoodjs/web": "3.1.2",
-=======
     "@redwoodjs/auth": "3.2.0",
     "@redwoodjs/forms": "3.2.0",
     "@redwoodjs/router": "3.2.0",
     "@redwoodjs/web": "3.2.0",
->>>>>>> 5c1e18d1
     "humanize-string": "2.1.0",
     "prop-types": "15.8.1",
     "react": "17.0.2",
